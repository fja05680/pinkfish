--- conflicted
+++ resolved
@@ -1,3 +1,26 @@
+Skip to content
+Search or jump to…
+
+Pull requests
+Issues
+Marketplace
+Explore
+
+@fja05680
+Learn Git and GitHub without any code!
+Using the Hello World guide, you’ll start a branch, write comments, and open a pull request.
+
+
+1
+11
+6526fja05680/pinkfish
+ Code Issues 1 Pull requests 0 Projects 0 Wiki Security Insights Settings
+pinkfish/.gitignore
+@fja05680 fja05680 Update .gitignore
+f2fdadb 5 minutes ago
+@simongarisch@fja05680
+77 lines (62 sloc)  882 Bytes
+
 # Byte-compiled / optimized / DLL files
 __pycache__/
 .pytest_cache/
@@ -72,8 +95,17 @@
 .ipynb_checkpoints
 
 # private algos
-<<<<<<< HEAD
 algos/
-=======
-algos/
->>>>>>> f2fdadb7
+
+© 2019 GitHub, Inc.
+Terms
+Privacy
+Security
+Status
+Help
+Contact GitHub
+Pricing
+API
+Training
+Blog
+About
